--- conflicted
+++ resolved
@@ -89,15 +89,11 @@
 @option
 def explore_alpha(dirname):
     sim = BatchSimulator(dirname, N=512, lambda2=1, overwrite=True)
-<<<<<<< HEAD
-    base_params = {"alpha": 1, "mu_scale": 1.8, "order":3 , "max_t": 60, "dt": 1e-3, "modes": 21, "timestepper":"rk4"}
-    sim.run_batch(base_params, ranges={ "initial_guess": [{"lambda2": 2}, {"lambda2": 2, "lambda4":2, "nonlinear_coeff":2}], "alpha": [.5, 1, 10, 100, None]})
-=======
-    base_params = {
-        "alpha": 1,
-        "mu_scale": 1.8,
-        "order": 3,
-        "max_t": 45,
+    base_params = {
+        "alpha": 1,
+        "mu_scale": 1.8,
+        "order": 3,
+        "max_t": 60,
         "dt": 1e-3,
         "modes": 21,
         "timestepper": "rk4"
@@ -111,7 +107,6 @@
     }
     sim.run_batch(base_params, ranges=ranges)
 
->>>>>>> 955b8dad
 
 @option
 def mu_alpha_convergence(dirname):
@@ -180,25 +175,16 @@
         "initial_guess": {"lambda2": 2}
     }
     pointwise_modes = list(range(34,48,2))
-<<<<<<< HEAD
     fourier_modes = list(range(17,22))
-    pointwise_params = sim.get_param_list(base_params, ranges={"modes":pointwise_modes, "pointwise_interpolation": 
-        ["cubic", "quadratic", "linear"], "mu_scale": [.01]})
-    fourier_params = sim.get_param_list(base_params, ranges={"modes":fourier_modes, "mu_scale":[1.8]})
-    #sim.run_batch(base_params, ranges={"modes": modes, "pointwise_interpolation": interpolators})
-    sim.run_simulations_low(pointwise_params+fourier_params)
-
-=======
-    fourier_modes = list(range(17,20))
     mu_scales = [1e-3, 1e-2, 1e-1]
     pointwise_params = sim.get_param_list(base_params, ranges={
         "modes": pointwise_modes,
         "pointwise_interpolation": ["cubic", "quadratic", "linear"],
-        "mu_scale": mu_scales}
+        "mu_scale": [.01]}
     )
     fourier_params = sim.get_param_list(base_params, ranges={
         "modes":fourier_modes,
-        "mu_scale":mu_scales}
+        "mu_scale": [1.8]}
     )
     # sim.run_batch(base_params, ranges={
     #     "modes": modes,
@@ -208,7 +194,6 @@
 
 
 # =============================================================================
->>>>>>> 955b8dad
 if __name__ == "__main__":
     func_names = list(func_dict.keys())
 
